--- conflicted
+++ resolved
@@ -1,5 +1,3 @@
-<<<<<<< HEAD
-=======
 What's new in Sudo 1.8.11
 
  * The sudoers plugin no longer uses setjmp/longjmp to recover
@@ -87,28 +85,19 @@
  * Fixed a cross-compilation problem building mksiglist and mksigname.
    Bug #662
 
->>>>>>> 8f75f65b
 What's new in Sudo 1.8.10p3?
 
  * Fixed expansion of %p in the prompt for "sudo -l" when rootpw,
    runaspw or targetpw is set.  Bug #639
 
-<<<<<<< HEAD
- * Fixed matching of uids and gids which was broken in version 1.8.9.
-=======
  * Fixed matching of UIDs and GIDs which was broken in version 1.8.9.
->>>>>>> 8f75f65b
    Bug #640
 
  * PAM credential initialization has been re-enabled.  It was
    unintentionally disabled by default in version 1.8.8.  The way
    credentials are initialized has also been fixed.  Bug #642.
 
-<<<<<<< HEAD
- * Fixed a descriptor leak on Linux when determing boot time.  Sudo
-=======
  * Fixed a descriptor leak on Linux when determining boot time.  Sudo
->>>>>>> 8f75f65b
    normally closes extra descriptors before running a command so
    the impact is limited.  Bug #645
 
