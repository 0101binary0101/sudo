--- conflicted
+++ resolved
@@ -107,10 +107,6 @@
     Diego Elio Petteno
     Joel Pickett
     Alex Plotnick
-<<<<<<< HEAD
-    Tran Ngoc Quan
-=======
->>>>>>> 8b44c5d4
     Gudleik Rasch
     Steve Reid
     Matt Richards
