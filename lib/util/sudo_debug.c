/*
 * Copyright (c) 2011-2015 Todd C. Miller <Todd.Miller@courtesan.com>
 *
 * Permission to use, copy, modify, and distribute this software for any
 * purpose with or without fee is hereby granted, provided that the above
 * copyright notice and this permission notice appear in all copies.
 *
 * THE SOFTWARE IS PROVIDED "AS IS" AND THE AUTHOR DISCLAIMS ALL WARRANTIES
 * WITH REGARD TO THIS SOFTWARE INCLUDING ALL IMPLIED WARRANTIES OF
 * MERCHANTABILITY AND FITNESS. IN NO EVENT SHALL THE AUTHOR BE LIABLE FOR
 * ANY SPECIAL, DIRECT, INDIRECT, OR CONSEQUENTIAL DAMAGES OR ANY DAMAGES
 * WHATSOEVER RESULTING FROM LOSS OF USE, DATA OR PROFITS, WHETHER IN AN
 * ACTION OF CONTRACT, NEGLIGENCE OR OTHER TORTIOUS ACTION, ARISING OUT OF
 * OR IN CONNECTION WITH THE USE OR PERFORMANCE OF THIS SOFTWARE.
 */

#include <config.h>

#include <sys/types.h>
#include <sys/stat.h>
#include <sys/uio.h>
#include <stdio.h>
#ifdef STDC_HEADERS
# include <stdlib.h>
# include <stddef.h>
#else
# ifdef HAVE_STDLIB_H
#  include <stdlib.h>
# endif
#endif /* STDC_HEADERS */
#ifdef HAVE_STDBOOL_H
# include <stdbool.h>
#else
# include "compat/stdbool.h"
#endif
#ifdef HAVE_STRING_H
# include <string.h>
#endif /* HAVE_STRING_H */
#ifdef HAVE_STRINGS_H
# include <strings.h>
#endif /* HAVE_STRINGS_H */
#ifdef HAVE_UNISTD_H
# include <unistd.h>
#endif /* HAVE_UNISTD_H */
#include <ctype.h>
#include <errno.h>
#include <fcntl.h>
#include <time.h>

#define DEFAULT_TEXT_DOMAIN	"sudo"
#include "sudo_gettext.h"	/* must be included before sudo_compat.h */

#include "sudo_compat.h"
#include "sudo_alloc.h"
#include "sudo_fatal.h"
#include "sudo_plugin.h"
#include "sudo_conf.h"
#include "sudo_debug.h"
#include "sudo_util.h"

/*
 * The debug priorities and subsystems are currently hard-coded.
 * In the future we might consider allowing plugins to register their
 * own subsystems and provide direct access to the debugging API.
 */

/* Note: this must match the order in sudo_debug.h */
static const char *const sudo_debug_priorities[] = {
    "crit",
    "err",
    "warn",
    "notice",
    "diag",
    "info",
    "trace",
    "debug",
    NULL
};

/* Note: this must match the order in sudo_debug.h */
static const char *const sudo_debug_default_subsystems[] = {
    "args",
    "conv",
    "edit",
    "event",
    "exec",
    "hooks",
    "main",
    "netif",
    "pcomm",
    "plugin",
    "pty",
    "selinux",
    "util",
    "utmp",
    NULL
};

#define NUM_DEF_SUBSYSTEMS	(sizeof(sudo_debug_default_subsystems) / sizeof(sudo_debug_default_subsystems[0]) - 1)

/*
 * For multiple programs/plugins there is a per-program instance
 * and one or more outputs (files).
 */
struct sudo_debug_output {
    SLIST_ENTRY(sudo_debug_output) entries;
    char *filename;
    int *settings;
    int fd;
};
SLIST_HEAD(sudo_debug_output_list, sudo_debug_output);
struct sudo_debug_instance {
    char *program;
    const char *const *subsystems;
    const unsigned int *subsystem_ids;
    unsigned int max_subsystem;
    struct sudo_debug_output_list outputs;
};

/* Support up to 10 instances. */
#define SUDO_DEBUG_INSTANCE_MAX 10
static struct sudo_debug_instance *sudo_debug_instances[SUDO_DEBUG_INSTANCE_MAX];
static int sudo_debug_last_instance = -1;

static char sudo_debug_pidstr[(((sizeof(int) * 8) + 2) / 3) + 3];
static size_t sudo_debug_pidlen;

#define round_nfds(_n)	(((_n) + (4 * NBBY) - 1) & ~((4 * NBBY) - 1))
static int sudo_debug_fds_size;
static unsigned char *sudo_debug_fds;
static int sudo_debug_max_fd = -1;

/* Default instance index to use for common utility functions. */
static int sudo_debug_active_instance = -1;

/*
 * Create a new output file for the specified debug instance.
 */
static struct sudo_debug_output *
sudo_debug_new_output(struct sudo_debug_instance *instance,
    struct sudo_debug_file *debug_file)
{
    char *buf, *cp, *subsys, *pri;
    struct sudo_debug_output *output;
    unsigned int i, j;

    /* Create new output for the instance. */
    /* XXX - reuse fd for existing filename? */
    output = sudo_emalloc(sizeof(*output));
    output->settings = sudo_emallocarray(instance->max_subsystem + 1, sizeof(int));
    output->filename = sudo_estrdup(debug_file->debug_file);
    output->fd = -1;

    /* Init per-subsystems settings to -1 since 0 is a valid priority. */
    for (i = 0; i <= instance->max_subsystem; i++)
	output->settings[i] = -1;

    /* Open debug file. */
    output->fd = open(output->filename, O_WRONLY|O_APPEND, S_IRUSR|S_IWUSR);
    if (output->fd == -1) {
	/* Create debug file as needed and set group ownership. */
	if (errno == ENOENT) {
	    output->fd = open(output->filename, O_WRONLY|O_APPEND|O_CREAT,
		S_IRUSR|S_IWUSR);
	}
	if (output->fd == -1)
	    return NULL;
	ignore_result(fchown(output->fd, (uid_t)-1, 0));
    }
    (void)fcntl(output->fd, F_SETFD, FD_CLOEXEC);
    if (sudo_debug_fds_size < output->fd) {
	/* Bump fds size to the next multiple of 4 * NBBY. */
	const int new_size = round_nfds(output->fd);
	sudo_debug_fds = sudo_erecalloc(sudo_debug_fds,
	    sudo_debug_fds_size / NBBY, new_size / NBBY, sizeof(char));
	sudo_debug_fds_size = new_size;
    }
    sudo_setbit(sudo_debug_fds, output->fd);
    if (output->fd > sudo_debug_max_fd)
	sudo_debug_max_fd = output->fd;

    /* Parse Debug conf string. */
    if ((buf = strdup(debug_file->debug_flags)) == NULL) {
	/* XXX - free output on error or make non-destructive */
	return NULL;
    }
    for ((cp = strtok(buf, ",")); cp != NULL; (cp = strtok(NULL, ","))) {
	/* Should be in the form subsys@pri. */
	subsys = cp;
	if ((pri = strchr(cp, '@')) == NULL)
	    continue;
	*pri++ = '\0';

	/* Look up priority and subsystem, fill in sudo_debug_settings[]. */
	for (i = 0; sudo_debug_priorities[i] != NULL; i++) {
	    if (strcasecmp(pri, sudo_debug_priorities[i]) == 0) {
		for (j = 0; instance->subsystems[j] != NULL; j++) {
		    if (strcasecmp(subsys, "all") == 0) {
			const unsigned int idx = instance->subsystem_ids ?
			    SUDO_DEBUG_SUBSYS(instance->subsystem_ids[j]) : j;
			output->settings[idx] = i;
			continue;
		    }
		    if (strcasecmp(subsys, instance->subsystems[j]) == 0) {
			const unsigned int idx = instance->subsystem_ids ?
			    SUDO_DEBUG_SUBSYS(instance->subsystem_ids[j]) : j;
			output->settings[idx] = i;
			break;
		    }
		}
		break;
	    }
	}
    }
    free(buf);

    return output;
}

/*
 * Register a program/plugin with the debug framework,
 * parses settings string from sudo.conf and opens debug_files.
 * If subsystem names are specified they override the default values.
 * NOTE: subsystems must not be freed by caller unless deregistered.
 * Sets the active instance to the newly registered instance.
 * Returns instance index on success or SUDO_DEBUG_INSTANCE_INITIALIZER
 * on failure.
 */
int
sudo_debug_register_v1(const char *program, const char *const subsystems[],
    unsigned int ids[], struct sudo_conf_debug_file_list *debug_files)
{
    struct sudo_debug_instance *instance = NULL;
    struct sudo_debug_output *output;
    struct sudo_debug_file *debug_file;
    int idx, free_idx = -1;

    if (debug_files == NULL)
	return SUDO_DEBUG_INSTANCE_INITIALIZER;

    /* Use default subsystem names if none are provided. */
    if (subsystems == NULL) {
	subsystems = sudo_debug_default_subsystems;
    } else if (ids == NULL) {
	/* If subsystems are specified we must have ids[] too. */
	return SUDO_DEBUG_INSTANCE_INITIALIZER;
    }

    /* Search for existing instance. */
    for (idx = 0; idx <= sudo_debug_last_instance; idx++) {
	if (sudo_debug_instances[idx] == NULL) {
	    free_idx = idx;
	    continue;
	}
	if (sudo_debug_instances[idx]->subsystems == subsystems &&
	    strcmp(sudo_debug_instances[idx]->program, program) == 0) {
	    instance = sudo_debug_instances[idx];
	    break;
	}
    }

    if (instance == NULL) {
	unsigned int i, j, max_id = NUM_DEF_SUBSYSTEMS - 1;

	/* Fill in subsystem name -> id mapping as needed. */
	if (ids != NULL) {
	    for (i = 0; subsystems[i] != NULL; i++) {
		/* Check default subsystems. */
		for (j = 0; j < NUM_DEF_SUBSYSTEMS; j++) {
		    if (strcmp(subsystems[i], sudo_debug_default_subsystems[j]) == 0)
			break;
		}
		if (j == NUM_DEF_SUBSYSTEMS)
		    j = ++max_id;
		ids[i] = ((j + 1) << 6);
	    }
	}

	if (free_idx != -1)
	    idx = free_idx;
	if (idx == SUDO_DEBUG_INSTANCE_MAX) {
	    /* XXX - realloc? */
	    sudo_warnx_nodebug("too many debug instances (max %d)", SUDO_DEBUG_INSTANCE_MAX);
	    return SUDO_DEBUG_INSTANCE_INITIALIZER;
	}
	if (idx != sudo_debug_last_instance + 1 && idx != free_idx) {
	    sudo_warnx_nodebug("%s: instance number mismatch: expected %d or %d, got %d", __func__, sudo_debug_last_instance + 1, free_idx, idx);
	    return SUDO_DEBUG_INSTANCE_INITIALIZER;
	}
	instance = sudo_emalloc(sizeof(*instance));
	instance->program = sudo_estrdup(program);
	instance->subsystems = subsystems;
	instance->subsystem_ids = ids;
	instance->max_subsystem = max_id;
	SLIST_INIT(&instance->outputs);
	sudo_debug_instances[idx] = instance;
	if (idx != free_idx)
	    sudo_debug_last_instance++;
    } else {
	/* Check for matching instance but different ids[]. */
	if (ids != NULL && instance->subsystem_ids != ids) {
	    unsigned int i;

	    for (i = 0; subsystems[i] != NULL; i++)
		ids[i] = instance->subsystem_ids[i];
	}
    }

    TAILQ_FOREACH(debug_file, debug_files, entries) {
	output = sudo_debug_new_output(instance, debug_file);
	if (output != NULL)
	    SLIST_INSERT_HEAD(&instance->outputs, output, entries);
    }

    /* Set active instance. */
    sudo_debug_active_instance = idx;

    /* Stash the pid string so we only have to format it once. */
    if (sudo_debug_pidlen == 0) {
	(void)snprintf(sudo_debug_pidstr, sizeof(sudo_debug_pidstr), "[%d] ",
	    (int)getpid());
	sudo_debug_pidlen = strlen(sudo_debug_pidstr);
    }

    return idx;
}

/*
 * De-register the specified instance from the debug subsystem
 * and free up any associated data structures.
 */
int
sudo_debug_deregister_v1(int idx)
{
    struct sudo_debug_instance *instance;
    struct sudo_debug_output *output, *next;

    if (idx < 0 || idx > sudo_debug_last_instance) {
	sudo_warnx_nodebug("%s: invalid instance ID %d, max %d",
	    __func__, idx, sudo_debug_last_instance);
	return -1;
    }
    /* Reset active instance as needed. */
    if (sudo_debug_active_instance == idx)
	sudo_debug_active_instance = -1;

    instance = sudo_debug_instances[idx];
    if (instance == NULL)
	return -1;		/* already deregistered */

    /* Free up instance data, note that subsystems[] is owned by caller. */
    sudo_debug_instances[idx] = NULL;
    SLIST_FOREACH_SAFE(output, &instance->outputs, entries, next) {
	close(output->fd);
	sudo_efree(output->filename);
	sudo_efree(output->settings);
	sudo_efree(output);
    }
    sudo_efree(instance->program);
    sudo_efree(instance);

    if (idx == sudo_debug_last_instance)
	sudo_debug_last_instance--;

    return 0;
}

int
sudo_debug_get_instance_v1(const char *program)
{
    int idx;

    for (idx = 0; idx <= sudo_debug_last_instance; idx++) {
	if (sudo_debug_instances[idx] == NULL)
	    continue;
	if (strcmp(sudo_debug_instances[idx]->program, program) == 0)
	    return idx;
    }
    return SUDO_DEBUG_INSTANCE_INITIALIZER;
}

pid_t
sudo_debug_fork_v1(void)
{
    pid_t pid;

    if ((pid = fork()) == 0) {
	(void)snprintf(sudo_debug_pidstr, sizeof(sudo_debug_pidstr), "[%d] ",
	    (int)getpid());
	sudo_debug_pidlen = strlen(sudo_debug_pidstr);
    }

    return pid;
}

void
sudo_debug_enter_v1(const char *func, const char *file, int line,
    int subsys)
{
    sudo_debug_printf2(NULL, NULL, 0, subsys | SUDO_DEBUG_TRACE,
	"-> %s @ %s:%d", func, file, line);
}

void
sudo_debug_exit_v1(const char *func, const char *file, int line,
    int subsys)
{
    sudo_debug_printf2(NULL, NULL, 0, subsys | SUDO_DEBUG_TRACE,
	"<- %s @ %s:%d", func, file, line);
}

void
sudo_debug_exit_int_v1(const char *func, const char *file, int line,
    int subsys, int rval)
{
    sudo_debug_printf2(NULL, NULL, 0, subsys | SUDO_DEBUG_TRACE,
	"<- %s @ %s:%d := %d", func, file, line, rval);
}

void
sudo_debug_exit_long_v1(const char *func, const char *file, int line,
    int subsys, long rval)
{
    sudo_debug_printf2(NULL, NULL, 0, subsys | SUDO_DEBUG_TRACE,
	"<- %s @ %s:%d := %ld", func, file, line, rval);
}

void
sudo_debug_exit_size_t_v1(const char *func, const char *file, int line,
    int subsys, size_t rval)
{
    /* XXX - should use %zu but our snprintf.c doesn't support it */
    sudo_debug_printf2(NULL, NULL, 0, subsys | SUDO_DEBUG_TRACE,
	"<- %s @ %s:%d := %lu", func, file, line, (unsigned long)rval);
}

/* We use int, not bool, here for functions that return -1 on error. */
void
sudo_debug_exit_bool_v1(const char *func, const char *file, int line,
    int subsys, int rval)
{
    if (rval == true || rval == false) {
	sudo_debug_printf2(NULL, NULL, 0, subsys | SUDO_DEBUG_TRACE,
	    "<- %s @ %s:%d := %s", func, file, line, rval ? "true" : "false");
    } else {
	sudo_debug_printf2(NULL, NULL, 0, subsys | SUDO_DEBUG_TRACE,
	    "<- %s @ %s:%d := %d", func, file, line, rval);
    }
}

void
sudo_debug_exit_str_v1(const char *func, const char *file, int line,
    int subsys, const char *rval)
{
    sudo_debug_printf2(NULL, NULL, 0, subsys | SUDO_DEBUG_TRACE,
	"<- %s @ %s:%d := %s", func, file, line, rval ? rval : "(null)");
}

void
sudo_debug_exit_str_masked_v1(const char *func, const char *file, int line,
    int subsys, const char *rval)
{
    static const char stars[] = "********************************************************************************";
    int len = rval ? strlen(rval) : sizeof("(null)") - 1;

    sudo_debug_printf2(NULL, NULL, 0, subsys | SUDO_DEBUG_TRACE,
	"<- %s @ %s:%d := %.*s", func, file, line, len, rval ? stars : "(null)");
}

void
sudo_debug_exit_ptr_v1(const char *func, const char *file, int line,
    int subsys, const void *rval)
{
    sudo_debug_printf2(NULL, NULL, 0, subsys | SUDO_DEBUG_TRACE,
	"<- %s @ %s:%d := %p", func, file, line, rval);
}

void
sudo_debug_write2_v1(int fd, const char *func, const char *file, int lineno,
    const char *str, int len, int errnum)
{
    char *timestr, numbuf[(((sizeof(int) * 8) + 2) / 3) + 2];
    time_t now;
    struct iovec iov[12];
    int iovcnt = 3;

    /* Prepend program name and pid with a trailing space. */
    iov[1].iov_base = (char *)getprogname();
    iov[1].iov_len = strlen(iov[1].iov_base);
    iov[2].iov_base = sudo_debug_pidstr;
    iov[2].iov_len = sudo_debug_pidlen;

    /* Add string, trimming any trailing newlines. */
    while (len > 0 && str[len - 1] == '\n')
	len--;
    if (len > 0) {
	iov[iovcnt].iov_base = (char *)str;
	iov[iovcnt].iov_len = len;
	iovcnt++;
    }

    /* Append error string if errno is specified. */
    if (errnum) {
	if (len > 0) {
	    iov[iovcnt].iov_base = ": ";
	    iov[iovcnt].iov_len = 2;
	    iovcnt++;
	}
	iov[iovcnt].iov_base = strerror(errnum);
	iov[iovcnt].iov_len = strlen(iov[iovcnt].iov_base);
	iovcnt++;
    }

    /* If function, file and lineno are specified, append them. */
    if (func != NULL && file != NULL && lineno != 0) {
	iov[iovcnt].iov_base = " @ ";
	iov[iovcnt].iov_len = 3;
	iovcnt++;

	iov[iovcnt].iov_base = (char *)func;
	iov[iovcnt].iov_len = strlen(func);
	iovcnt++;

	iov[iovcnt].iov_base = "() ";
	iov[iovcnt].iov_len = 3;
	iovcnt++;

	iov[iovcnt].iov_base = (char *)file;
	iov[iovcnt].iov_len = strlen(file);
	iovcnt++;

	(void)snprintf(numbuf, sizeof(numbuf), ":%d", lineno);
	iov[iovcnt].iov_base = numbuf;
	iov[iovcnt].iov_len = strlen(numbuf);
	iovcnt++;
    }

    /* Append newline. */
    iov[iovcnt].iov_base = "\n";
    iov[iovcnt].iov_len = 1;
    iovcnt++;

    /* Do timestamp last due to ctime's static buffer. */
    time(&now);
    timestr = ctime(&now) + 4;
    timestr[15] = ' ';	/* replace year with a space */
    timestr[16] = '\0';
    iov[0].iov_base = timestr;
    iov[0].iov_len = 16;

    /* Write message in a single syscall */
    ignore_result(writev(fd, iov, iovcnt));
}

void
sudo_debug_vprintf2_v1(const char *func, const char *file, int lineno, int level,
    const char *fmt, va_list ap)
{
<<<<<<< HEAD
    int pri, subsys;
=======
    int buflen, pri, saved_errno = errno;
    unsigned int subsys;
    char static_buf[1024], *buf = static_buf;
    struct sudo_debug_instance *instance;
    struct sudo_debug_output *output;
>>>>>>> 0414ea45

    if (sudo_debug_active_instance == -1)
	goto out;

    /* Extract priority and subsystem from level. */
    pri = SUDO_DEBUG_PRI(level);
    subsys = SUDO_DEBUG_SUBSYS(level);

<<<<<<< HEAD
    /* Make sure we want debug info at this level. */
    if (subsys < num_subsystems && sudo_debug_settings[subsys] >= pri) {
	char static_buf[1024], *buf = static_buf;
	int buflen, saved_errno = errno;
	va_list ap2;

	va_copy(ap2, ap);
	buflen = fmt ? vsnprintf(static_buf, sizeof(static_buf), fmt, ap) : 0;
	if (buflen >= (int)sizeof(static_buf)) {
	    /* Not enough room in static buf, allocate dynamically. */
	    buflen = vasprintf(&buf, fmt, ap2);
	}
	if (buflen != -1) {
	    int errcode = ISSET(level, SUDO_DEBUG_ERRNO) ? saved_errno : 0;
	    if (ISSET(level, SUDO_DEBUG_LINENO))
		sudo_debug_write2(func, file, lineno, buf, buflen, errcode);
	    else
		sudo_debug_write2(NULL, NULL, 0, buf, buflen, errcode);
	    if (buf != static_buf)
		free(buf);
	}
	va_end(ap2);
	errno = saved_errno;
    }
=======
    /* Find matching instance. */
    if (sudo_debug_active_instance > sudo_debug_last_instance) {
	sudo_warnx_nodebug("%s: invalid instance ID %d, max %d",
	    __func__, sudo_debug_active_instance, sudo_debug_last_instance);
	goto out;
    }
    instance = sudo_debug_instances[sudo_debug_active_instance];
    if (instance == NULL) {
	sudo_warnx_nodebug("%s: unregistered instance index %d", __func__,
	    sudo_debug_active_instance);
	goto out;
    }

    SLIST_FOREACH(output, &instance->outputs, entries) {
	/* Make sure we want debug info at this level. */
	if (subsys <= instance->max_subsystem && output->settings[subsys] >= pri) {
	    va_list ap2;

	    /* Operate on a copy of ap to support multiple outputs. */
	    va_copy(ap2, ap);
	    buflen = fmt ? vsnprintf(static_buf, sizeof(static_buf), fmt, ap2) : 0;
	    va_end(ap2);
	    if (buflen >= (int)sizeof(static_buf)) {
		va_list ap3;

		/* Not enough room in static buf, allocate dynamically. */
		va_copy(ap3, ap);
		buflen = vasprintf(&buf, fmt, ap3);
		va_end(ap3);
	    }
	    if (buflen != -1) {
		int errcode = ISSET(level, SUDO_DEBUG_ERRNO) ? saved_errno : 0;
		if (ISSET(level, SUDO_DEBUG_LINENO))
		    sudo_debug_write2(output->fd, func, file, lineno, buf, buflen, errcode);
		else
		    sudo_debug_write2(output->fd, NULL, NULL, 0, buf, buflen, errcode);
		if (buf != static_buf) {
		    sudo_efree(buf);
		    buf = static_buf;
		}
	    }
	}
    }
out:
    errno = saved_errno;
>>>>>>> 0414ea45
}

#ifdef NO_VARIADIC_MACROS
void
sudo_debug_printf_nvm_v1(int pri, const char *fmt, ...)
{
    va_list ap;

    va_start(ap, fmt);
    sudo_debug_vprintf2(NULL, NULL, 0, pri, fmt, ap);
    va_end(ap);
}
#endif /* NO_VARIADIC_MACROS */

void
sudo_debug_printf2_v1(const char *func, const char *file, int lineno, int level,
    const char *fmt, ...)
{
    va_list ap;

    va_start(ap, fmt);
    sudo_debug_vprintf2(func, file, lineno, level, fmt, ap);
    va_end(ap);
}

#define EXEC_PREFIX "exec "

void
sudo_debug_execve2_v1(int level, const char *path, char *const argv[], char *const envp[])
{
    int buflen, pri, saved_errno = errno;
    unsigned int subsys;
    struct sudo_debug_instance *instance;
    struct sudo_debug_output *output;
    char * const *av;
    char *cp, static_buf[4096], *buf = static_buf;
    size_t plen;

    if (sudo_debug_active_instance == -1)
	goto out;

    /* Extract priority and subsystem from level. */
    pri = SUDO_DEBUG_PRI(level);
    subsys = SUDO_DEBUG_SUBSYS(level);

    /* Find matching instance. */
    if (sudo_debug_active_instance > sudo_debug_last_instance) {
	sudo_warnx_nodebug("%s: invalid instance ID %d, max %d",
	    __func__, sudo_debug_active_instance, sudo_debug_last_instance);
	goto out;
    }
    instance = sudo_debug_instances[sudo_debug_active_instance];
    if (instance == NULL) {
	sudo_warnx_nodebug("%s: unregistered instance index %d", __func__,
	    sudo_debug_active_instance);
	goto out;
    }
    if (subsys > instance->max_subsystem)
	goto out;

    SLIST_FOREACH(output, &instance->outputs, entries) {
	bool log_envp = false;

	/* Make sure we want debug info at this level. */
	if (output->settings[subsys] < pri)
	    continue;

	/* Log envp for debug level "debug". */
	if (output->settings[subsys] >= SUDO_DEBUG_DEBUG - 1 && envp[0] != NULL)
	    log_envp = true;

	/* Alloc and build up buffer. */
	plen = strlen(path);
	buflen = sizeof(EXEC_PREFIX) -1 + plen;
	if (argv[0] != NULL) {
	    buflen += sizeof(" []") - 1;
	    for (av = argv; *av; av++)
		buflen += strlen(*av) + 1;
	    buflen--;
	}
	if (log_envp) {
	    buflen += sizeof(" []") - 1;
	    for (av = envp; *av; av++)
		buflen += strlen(*av) + 1;
	    buflen--;
	}
	if (buflen >= (int)sizeof(static_buf)) {
	    buf = malloc(buflen + 1);
	    if (buf == NULL)
		goto out;
	}

	/* Copy prefix and command. */
	memcpy(buf, EXEC_PREFIX, sizeof(EXEC_PREFIX) - 1);
	cp = buf + sizeof(EXEC_PREFIX) - 1;
	memcpy(cp, path, plen);
	cp += plen;

	/* Copy argv. */
	if (argv[0] != NULL) {
	    *cp++ = ' ';
	    *cp++ = '[';
	    for (av = argv; *av; av++) {
		size_t avlen = strlen(*av);
		memcpy(cp, *av, avlen);
		cp += avlen;
		*cp++ = ' ';
	    }
	    cp[-1] = ']';
	}

	if (log_envp) {
	    *cp++ = ' ';
	    *cp++ = '[';
	    for (av = envp; *av; av++) {
		size_t avlen = strlen(*av);
		memcpy(cp, *av, avlen);
		cp += avlen;
		*cp++ = ' ';
	    }
	    cp[-1] = ']';
	}

	*cp = '\0';

	sudo_debug_write(output->fd, buf, buflen, 0);
	if (buf != static_buf) {
	    sudo_efree(buf);
	    buf = static_buf;
	}
    }
out:
    errno = saved_errno;
}

/*
 * Returns the active instance or SUDO_DEBUG_INSTANCE_INITIALIZER
 * if no instance is active.
 */
int
sudo_debug_get_active_instance_v1(void)
{
    return sudo_debug_active_instance;
}

/*
 * Sets a new active instance, returning the old one.
 * Note that the old instance may be SUDO_DEBUG_INSTANCE_INITIALIZER
 * if this is the only instance.
 */
int
sudo_debug_set_active_instance_v1(int idx)
{
    const int old_idx = sudo_debug_active_instance;

    if (idx >= -1 && idx <= sudo_debug_last_instance)
	sudo_debug_active_instance = idx;
    return old_idx;
}

/*
 * Replace the ofd with nfd in all outputs if present.
 * Also updates sudo_debug_fds.
 */
void
sudo_debug_update_fd_v1(int ofd, int nfd)
{
    int idx;

    if (ofd <= sudo_debug_max_fd && sudo_isset(sudo_debug_fds, ofd)) {
	/* Update sudo_debug_fds. */
	sudo_clrbit(sudo_debug_fds, ofd);
	sudo_setbit(sudo_debug_fds, nfd);

	/* Update the outputs. */
	for (idx = 0; idx <= sudo_debug_last_instance; idx++) {
	    struct sudo_debug_instance *instance;
	    struct sudo_debug_output *output;

	    instance = sudo_debug_instances[idx];
	    if (instance == NULL)
		continue;
	    SLIST_FOREACH(output, &instance->outputs, entries) {
		if (output->fd == ofd)
		    output->fd = nfd;
	    }
	}
    }
}

/*
 * Returns the highest debug output fd or -1 if no debug files open.
 * Fills in fds with the value of sudo_debug_fds.
 */
int
sudo_debug_get_fds_v1(unsigned char **fds)
{
    *fds = sudo_debug_fds;
    return sudo_debug_max_fd;
}<|MERGE_RESOLUTION|>--- conflicted
+++ resolved
@@ -556,15 +556,11 @@
 sudo_debug_vprintf2_v1(const char *func, const char *file, int lineno, int level,
     const char *fmt, va_list ap)
 {
-<<<<<<< HEAD
-    int pri, subsys;
-=======
     int buflen, pri, saved_errno = errno;
     unsigned int subsys;
     char static_buf[1024], *buf = static_buf;
     struct sudo_debug_instance *instance;
     struct sudo_debug_output *output;
->>>>>>> 0414ea45
 
     if (sudo_debug_active_instance == -1)
 	goto out;
@@ -573,32 +569,6 @@
     pri = SUDO_DEBUG_PRI(level);
     subsys = SUDO_DEBUG_SUBSYS(level);
 
-<<<<<<< HEAD
-    /* Make sure we want debug info at this level. */
-    if (subsys < num_subsystems && sudo_debug_settings[subsys] >= pri) {
-	char static_buf[1024], *buf = static_buf;
-	int buflen, saved_errno = errno;
-	va_list ap2;
-
-	va_copy(ap2, ap);
-	buflen = fmt ? vsnprintf(static_buf, sizeof(static_buf), fmt, ap) : 0;
-	if (buflen >= (int)sizeof(static_buf)) {
-	    /* Not enough room in static buf, allocate dynamically. */
-	    buflen = vasprintf(&buf, fmt, ap2);
-	}
-	if (buflen != -1) {
-	    int errcode = ISSET(level, SUDO_DEBUG_ERRNO) ? saved_errno : 0;
-	    if (ISSET(level, SUDO_DEBUG_LINENO))
-		sudo_debug_write2(func, file, lineno, buf, buflen, errcode);
-	    else
-		sudo_debug_write2(NULL, NULL, 0, buf, buflen, errcode);
-	    if (buf != static_buf)
-		free(buf);
-	}
-	va_end(ap2);
-	errno = saved_errno;
-    }
-=======
     /* Find matching instance. */
     if (sudo_debug_active_instance > sudo_debug_last_instance) {
 	sudo_warnx_nodebug("%s: invalid instance ID %d, max %d",
@@ -644,7 +614,6 @@
     }
 out:
     errno = saved_errno;
->>>>>>> 0414ea45
 }
 
 #ifdef NO_VARIADIC_MACROS
